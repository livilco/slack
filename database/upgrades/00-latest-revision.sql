--- conflicted
+++ resolved
@@ -1,8 +1,4 @@
-<<<<<<< HEAD
--- v0 -> v15: Latest revision
-=======
--- v1 -> v16: Latest revision
->>>>>>> b44d5c19
+-- v0 -> v16: Latest revision
 
 CREATE TABLE portal (
 	team_id    TEXT,
